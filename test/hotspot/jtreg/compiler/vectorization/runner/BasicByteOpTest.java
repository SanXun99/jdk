--- conflicted
+++ resolved
@@ -67,14 +67,10 @@
     // ---------------- Arithmetic ----------------
     @Test
     @IR(applyIfCPUFeatureOr = {"asimd", "true", "sse2", "true"},
-<<<<<<< HEAD
-        counts = {IRNode.SUB_V, ">0"})
-    @IR(applyIfCPUFeature = {"sve", "true"},
-        applyIf = {"UseMaskedLoop", "true"},
-        counts = {IRNode.LOOP_VECTOR_MASK, ">0"})
-=======
         counts = {IRNode.SUB_VB, ">0"})
->>>>>>> 84124794
+    @IR(applyIfCPUFeature = {"sve", "true"},
+        applyIf = {"UseMaskedLoop", "true"},
+        counts = {IRNode.LOOP_VECTOR_MASK, ">0"})
     public byte[] vectorNeg() {
         byte[] res = new byte[SIZE];
         for (int i = 0; i < SIZE; i++) {
@@ -85,14 +81,10 @@
 
     @Test
     @IR(applyIfCPUFeatureOr = {"asimd", "true", "ssse3", "true"},
-<<<<<<< HEAD
-        counts = {IRNode.ABS_V, ">0"})
-    @IR(applyIfCPUFeature = {"sve", "true"},
-        applyIf = {"UseMaskedLoop", "true"},
-        counts = {IRNode.LOOP_VECTOR_MASK, ">0"})
-=======
         counts = {IRNode.ABS_VB, ">0"})
->>>>>>> 84124794
+    @IR(applyIfCPUFeature = {"sve", "true"},
+        applyIf = {"UseMaskedLoop", "true"},
+        counts = {IRNode.LOOP_VECTOR_MASK, ">0"})
     public byte[] vectorAbs() {
         byte[] res = new byte[SIZE];
         for (int i = 0; i < SIZE; i++) {
@@ -103,14 +95,10 @@
 
     @Test
     @IR(applyIfCPUFeatureOr = {"asimd", "true", "sse2", "true"},
-<<<<<<< HEAD
-        counts = {IRNode.ADD_V, ">0"})
-    @IR(applyIfCPUFeature = {"sve", "true"},
-        applyIf = {"UseMaskedLoop", "true"},
-        counts = {IRNode.LOOP_VECTOR_MASK, ">0"})
-=======
         counts = {IRNode.ADD_VB, ">0"})
->>>>>>> 84124794
+    @IR(applyIfCPUFeature = {"sve", "true"},
+        applyIf = {"UseMaskedLoop", "true"},
+        counts = {IRNode.LOOP_VECTOR_MASK, ">0"})
     public byte[] vectorAdd() {
         byte[] res = new byte[SIZE];
         for (int i = 0; i < SIZE; i++) {
@@ -121,14 +109,10 @@
 
     @Test
     @IR(applyIfCPUFeatureOr = {"asimd", "true", "sse2", "true"},
-<<<<<<< HEAD
-        counts = {IRNode.SUB_V, ">0"})
-    @IR(applyIfCPUFeature = {"sve", "true"},
-        applyIf = {"UseMaskedLoop", "true"},
-        counts = {IRNode.LOOP_VECTOR_MASK, ">0"})
-=======
         counts = {IRNode.SUB_VB, ">0"})
->>>>>>> 84124794
+    @IR(applyIfCPUFeature = {"sve", "true"},
+        applyIf = {"UseMaskedLoop", "true"},
+        counts = {IRNode.LOOP_VECTOR_MASK, ">0"})
     public byte[] vectorSub() {
         byte[] res = new byte[SIZE];
         for (int i = 0; i < SIZE; i++) {
@@ -139,14 +123,10 @@
 
     @Test
     @IR(applyIfCPUFeatureOr = {"asimd", "true", "sse4.1", "true"},
-<<<<<<< HEAD
-        counts = {IRNode.MUL_V, ">0"})
-    @IR(applyIfCPUFeature = {"sve", "true"},
-        applyIf = {"UseMaskedLoop", "true"},
-        counts = {IRNode.LOOP_VECTOR_MASK, ">0"})
-=======
         counts = {IRNode.MUL_VB, ">0"})
->>>>>>> 84124794
+    @IR(applyIfCPUFeature = {"sve", "true"},
+        applyIf = {"UseMaskedLoop", "true"},
+        counts = {IRNode.LOOP_VECTOR_MASK, ">0"})
     public byte[] vectorMul() {
         byte[] res = new byte[SIZE];
         for (int i = 0; i < SIZE; i++) {
@@ -157,14 +137,10 @@
 
     @Test
     @IR(applyIfCPUFeatureOr = {"asimd", "true", "sse4.1", "true"},
-<<<<<<< HEAD
-        counts = {IRNode.MUL_V, ">0", IRNode.ADD_V, ">0"})
-    @IR(applyIfCPUFeature = {"sve", "true"},
-        applyIf = {"UseMaskedLoop", "true"},
-        counts = {IRNode.LOOP_VECTOR_MASK, ">0"})
-=======
         counts = {IRNode.MUL_VB, ">0", IRNode.ADD_VB, ">0"})
->>>>>>> 84124794
+    @IR(applyIfCPUFeature = {"sve", "true"},
+        applyIf = {"UseMaskedLoop", "true"},
+        counts = {IRNode.LOOP_VECTOR_MASK, ">0"})
     public byte[] vectorMulAdd() {
         byte[] res = new byte[SIZE];
         for (int i = 0; i < SIZE; i++) {
@@ -175,14 +151,10 @@
 
     @Test
     @IR(applyIfCPUFeatureOr = {"asimd", "true", "sse4.1", "true"},
-<<<<<<< HEAD
-        counts = {IRNode.MUL_V, ">0", IRNode.SUB_V, ">0"})
-    @IR(applyIfCPUFeature = {"sve", "true"},
-        applyIf = {"UseMaskedLoop", "true"},
-        counts = {IRNode.LOOP_VECTOR_MASK, ">0"})
-=======
         counts = {IRNode.MUL_VB, ">0", IRNode.SUB_VB, ">0"})
->>>>>>> 84124794
+    @IR(applyIfCPUFeature = {"sve", "true"},
+        applyIf = {"UseMaskedLoop", "true"},
+        counts = {IRNode.LOOP_VECTOR_MASK, ">0"})
     public byte[] vectorMulSub() {
         byte[] res = new byte[SIZE];
         for (int i = 0; i < SIZE; i++) {
@@ -194,14 +166,10 @@
     // ---------------- Logic ----------------
     @Test
     @IR(applyIfCPUFeatureOr = {"asimd", "true", "sse2", "true"},
-<<<<<<< HEAD
-        counts = {IRNode.XOR_V, ">0"})
-    @IR(applyIfCPUFeature = {"sve", "true"},
-        applyIf = {"UseMaskedLoop", "true"},
-        counts = {IRNode.LOOP_VECTOR_MASK, ">0"})
-=======
         counts = {IRNode.XOR_VB, ">0"})
->>>>>>> 84124794
+    @IR(applyIfCPUFeature = {"sve", "true"},
+        applyIf = {"UseMaskedLoop", "true"},
+        counts = {IRNode.LOOP_VECTOR_MASK, ">0"})
     public byte[] vectorNot() {
         byte[] res = new byte[SIZE];
         for (int i = 0; i < SIZE; i++) {
@@ -212,14 +180,10 @@
 
     @Test
     @IR(applyIfCPUFeatureOr = {"asimd", "true", "sse2", "true"},
-<<<<<<< HEAD
-        counts = {IRNode.AND_V, ">0"})
-    @IR(applyIfCPUFeature = {"sve", "true"},
-        applyIf = {"UseMaskedLoop", "true"},
-        counts = {IRNode.LOOP_VECTOR_MASK, ">0"})
-=======
         counts = {IRNode.AND_VB, ">0"})
->>>>>>> 84124794
+    @IR(applyIfCPUFeature = {"sve", "true"},
+        applyIf = {"UseMaskedLoop", "true"},
+        counts = {IRNode.LOOP_VECTOR_MASK, ">0"})
     public byte[] vectorAnd() {
         byte[] res = new byte[SIZE];
         for (int i = 0; i < SIZE; i++) {
@@ -230,14 +194,10 @@
 
     @Test
     @IR(applyIfCPUFeatureOr = {"asimd", "true", "sse2", "true"},
-<<<<<<< HEAD
-        counts = {IRNode.OR_V, ">0"})
-    @IR(applyIfCPUFeature = {"sve", "true"},
-        applyIf = {"UseMaskedLoop", "true"},
-        counts = {IRNode.LOOP_VECTOR_MASK, ">0"})
-=======
         counts = {IRNode.OR_VB, ">0"})
->>>>>>> 84124794
+    @IR(applyIfCPUFeature = {"sve", "true"},
+        applyIf = {"UseMaskedLoop", "true"},
+        counts = {IRNode.LOOP_VECTOR_MASK, ">0"})
     public byte[] vectorOr() {
         byte[] res = new byte[SIZE];
         for (int i = 0; i < SIZE; i++) {
@@ -248,14 +208,10 @@
 
     @Test
     @IR(applyIfCPUFeatureOr = {"asimd", "true", "sse2", "true"},
-<<<<<<< HEAD
-        counts = {IRNode.XOR_V, ">0"})
-    @IR(applyIfCPUFeature = {"sve", "true"},
-        applyIf = {"UseMaskedLoop", "true"},
-        counts = {IRNode.LOOP_VECTOR_MASK, ">0"})
-=======
         counts = {IRNode.XOR_VB, ">0"})
->>>>>>> 84124794
+    @IR(applyIfCPUFeature = {"sve", "true"},
+        applyIf = {"UseMaskedLoop", "true"},
+        counts = {IRNode.LOOP_VECTOR_MASK, ">0"})
     public byte[] vectorXor() {
         byte[] res = new byte[SIZE];
         for (int i = 0; i < SIZE; i++) {
@@ -267,14 +223,10 @@
     // ---------------- Shift ----------------
     @Test
     @IR(applyIfCPUFeatureOr = {"asimd", "true", "sse4.1", "true"},
-<<<<<<< HEAD
-        counts = {IRNode.LSHIFT_V, ">0"})
-    @IR(applyIfCPUFeature = {"sve", "true"},
-        applyIf = {"UseMaskedLoop", "true"},
-        counts = {IRNode.LOOP_VECTOR_MASK, ">0"})
-=======
         counts = {IRNode.LSHIFT_VB, ">0"})
->>>>>>> 84124794
+    @IR(applyIfCPUFeature = {"sve", "true"},
+        applyIf = {"UseMaskedLoop", "true"},
+        counts = {IRNode.LOOP_VECTOR_MASK, ">0"})
     public byte[] vectorShiftLeft() {
         byte[] res = new byte[SIZE];
         for (int i = 0; i < SIZE; i++) {
@@ -285,14 +237,10 @@
 
     @Test
     @IR(applyIfCPUFeatureOr = {"asimd", "true", "sse4.1", "true"},
-<<<<<<< HEAD
-        counts = {IRNode.RSHIFT_V, ">0"})
-    @IR(applyIfCPUFeature = {"sve", "true"},
-        applyIf = {"UseMaskedLoop", "true"},
-        counts = {IRNode.LOOP_VECTOR_MASK, ">0"})
-=======
         counts = {IRNode.RSHIFT_VB, ">0"})
->>>>>>> 84124794
+    @IR(applyIfCPUFeature = {"sve", "true"},
+        applyIf = {"UseMaskedLoop", "true"},
+        counts = {IRNode.LOOP_VECTOR_MASK, ">0"})
     public byte[] vectorSignedShiftRight() {
         byte[] res = new byte[SIZE];
         for (int i = 0; i < SIZE; i++) {
