--- conflicted
+++ resolved
@@ -36,17 +36,10 @@
  *                              sun.hotspot.WhiteBox$WhiteBoxPermission
  *                              compiler.jsr292.NonInlinedCall.RedefineTest
  * @run main/bootclasspath/othervm -javaagent:agent.jar
-<<<<<<< HEAD
- *                         -XX:+IgnoreUnrecognizedVMOptions
- *                         -XX:+UnlockDiagnosticVMOptions -XX:+WhiteBoxAPI
- *                         -Xbatch -XX:-TieredCompilation -XX:CICompilerCount=1
- *                         compiler.jsr292.NonInlinedCall.RedefineTest
-=======
  *                                 -XX:+IgnoreUnrecognizedVMOptions
  *                                 -XX:+UnlockDiagnosticVMOptions -XX:+WhiteBoxAPI
  *                                 -Xbatch -XX:-TieredCompilation -XX:CICompilerCount=1
  *                                 compiler.jsr292.NonInlinedCall.RedefineTest
->>>>>>> 80dc8b84
  */
 
 package compiler.jsr292.NonInlinedCall;
