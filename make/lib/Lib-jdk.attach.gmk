--- conflicted
+++ resolved
@@ -42,10 +42,6 @@
         -I$(SUPPORT_OUTPUTDIR)/headers/jdk.attach \
         $(LIBJAVA_HEADER_FLAGS) $(LIBATTACH_CFLAGS), \
     CFLAGS_windows := /Gy, \
-<<<<<<< HEAD
-    MAPFILE := $(TOPDIR)/make/mapfiles/libattach/mapfile-$(OPENJDK_TARGET_OS), \
-=======
->>>>>>> ceea4396
     LDFLAGS := $(LDFLAGS_JDKLIB) \
         $(call SET_SHARED_LIBRARY_ORIGIN), \
     LIBS := $(JDKLIB_LIBS), \
